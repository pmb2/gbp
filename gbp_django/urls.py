from django.contrib import admin
from django.urls import path, include
from django.contrib.auth.decorators import login_required
from . import views
from django.conf import settings
from django.conf.urls.static import static

urlpatterns = [
    path('admin/', admin.site.urls),
    path('', views.root_view, name='root'),
    path('dashboard/', login_required(views.index), name='index'),
    path('accounts/', include('allauth.urls')),
    path('login/', views.login, name='login'),
    path('google/callback/', views.google_oauth_callback, name='google_oauth_callback'),
    path('register/', views.register, name='register'),
    path('logout/', views.logout_view, name='logout'),
    path('google/auth/', views.direct_google_oauth, name='direct_google_oauth'),
    path('api/business/<str:business_id>/verification-status/', 
         views.get_verification_status, name='verification_status'),
    path('api/notifications/', views.get_notifications, name='get_notifications'),
    path('api/notifications/<int:notification_id>/dismiss/', 
         views.dismiss_notification, name='dismiss_notification'),
    path('api/notifications/mark-all-read/',
         views.mark_all_notifications_read, name='mark_all_notifications_read'),
    path('api/business/<str:business_id>/update/',
         views.update_business, name='update_business'),
    path('api/business/<str:business_id>/automation/',
         views.update_automation_settings, name='update_automation'),
    path('api/business/bulk-upload/',
         views.bulk_upload_businesses, name='bulk_upload_businesses'),
    path('api/business/verify-email/<str:token>/',
         views.verify_business_email, name='verify_business_email'),
    path('api/feedback/',
         views.submit_feedback, name='submit_feedback'),
    path('api/business/<str:business_id>/chat/',
         views.chat_message, name='chat_message'),
    path('api/business/<str:business_id>/knowledge/',
         views.add_knowledge, name='add_knowledge'),
    path('api/business/<str:business_id>/files/<int:file_id>/preview/',
         views.preview_file, name='preview_file'),
<<<<<<< HEAD
    path('api/business/<str:business_id>/memories/',
         views.get_memories, name='get_memories'),
]
=======
]

# Append static file URLs if DEBUG is True
if settings.DEBUG:
    urlpatterns += static(settings.STATIC_URL, document_root=settings.STATIC_ROOT)
>>>>>>> 4dadeb8d
<|MERGE_RESOLUTION|>--- conflicted
+++ resolved
@@ -38,14 +38,10 @@
          views.add_knowledge, name='add_knowledge'),
     path('api/business/<str:business_id>/files/<int:file_id>/preview/',
          views.preview_file, name='preview_file'),
-<<<<<<< HEAD
     path('api/business/<str:business_id>/memories/',
          views.get_memories, name='get_memories'),
-]
-=======
 ]
 
 # Append static file URLs if DEBUG is True
 if settings.DEBUG:
-    urlpatterns += static(settings.STATIC_URL, document_root=settings.STATIC_ROOT)
->>>>>>> 4dadeb8d
+    urlpatterns += static(settings.STATIC_URL, document_root=settings.STATIC_ROOT)